--- conflicted
+++ resolved
@@ -221,65 +221,4 @@
 
         return desc.joined(separator: "\n")
     }
-<<<<<<< HEAD
-}
-
-// MARK: Private
-
-
-struct ServiceFactory<T> {
-    /// Accepts a `Container`, returning an initialized service.
-    let closure: (Container) throws -> T
-    
-    let isSingleton: Bool
-    
-    init(isSingleton: Bool, _ closure: @escaping (Container) throws -> T) {
-        self.isSingleton = isSingleton
-        self.closure = closure
-    }
-    
-    /// See `ServiceFactory`.
-    func serviceMake(for worker: Container) throws -> T {
-        return try closure(worker)
-    }
-}
-
-/// Simple wrapper around an `Any.Type` to provide better debug information.
-struct ServiceID: Hashable, Equatable, CustomStringConvertible {
-    /// See `Equatable`.
-    static func ==(lhs: ServiceID, rhs: ServiceID) -> Bool {
-        return lhs.type == rhs.type
-    }
-    
-    /// See `Hashable`.
-    func hash(into hasher: inout Hasher) {
-        hasher.combine(ObjectIdentifier(type))
-    }
-    
-    /// The wrapped type.
-    internal let type: Any.Type
-    
-    /// See `CustomStringConvertible`
-    var description: String {
-        return "\(type)"
-    }
-    
-    /// Creates a new `ServiceID`, wrapping the supplied type.
-    init(_ type: Any.Type) {
-        self.type = type
-    }
-}
-
-struct ServiceExtension<T> {
-    public let closure: (inout T, Container) throws -> Void
-    
-    public init(closure: @escaping (inout T, Container) throws -> Void) {
-        self.closure = closure
-    }
-    
-    public func serviceExtend(_ instance: inout T, _ c: Container) throws {
-        try closure(&instance, c)
-    }
-=======
->>>>>>> 124315d2
 }