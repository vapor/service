import Async
import Service
import XCTest

// MARK: Log

protocol Log {
    func log(_ string: String)
}

class PrintLog: Log, Service {
    func log(_ string: String) {
        print("[Print Log] \(string)")
    }
}

extension PrintLog: ServiceType {
    static let serviceName = "print"
    static let serviceSupports: [Any.Type] = [Log.self]
    static func makeService(for container: Container) throws -> Self {
        return .init()
    }
}


class AllCapsLog: Log {
    func log(_ string: String) {
        print(string.uppercased())
    }
}

extension AllCapsLog: ServiceType {
    static let serviceName = "all-caps"
    static let serviceSupports: [Any.Type] = [Log.self]
    static func makeService(for container: Container) throws -> Self {
        return .init()
    }
}


<<<<<<< HEAD
struct ConfigurableLog: Log {
    var myConfig: String
=======
class ConfigurableLog: Log, Service {
    let myConfig: String
>>>>>>> 807ac871
    
    init(config: String) {
        self.myConfig = config
    }

    func log(_ string: String) {
        print("[Config \(myConfig) Log] - \(string)")
    }
}

class AllCapsProvider: Provider {
    static let repositoryName = "all-caps-provider"

    func register(_ services: inout Services) throws {
        services.register(AllCapsLog.self)
    }

    func boot(_ container: Container) throws { }
}

// MARK: BCrypt

protocol Hasher {
    func hash(_ string: String) -> String
}

class BCryptHasher: Hasher {
    let cost: Int

    init(cost: Int) {
        self.cost = cost
    }

    func hash(_ string: String) -> String {
        return "$2y:\(cost):\(string)"
    }
}


extension BCryptHasher: ServiceType {
    static var serviceName: String {
        return "bcrypt"
    }

    static var serviceSupports: [Any.Type] {
        return [Hasher.self]
    }

    static func makeService(for container: Container) throws -> Self {
        let config = try container.make(BCryptConfig.self, for: BCryptHasher.self)
        return .init(cost: config.cost)
    }
}



struct BCryptConfig: Service {
    let cost: Int
    init(cost: Int) {
        self.cost = cost
    }
}

extension BCryptConfig: ServiceType {
    static var serviceName: String {
        return "bcrypt"
    }

    static var serviceSupports: [Any.Type] {
        return []
    }

    static func makeService(for container: Container) throws -> BCryptConfig {
        let cost: Int

        switch container.environment {
        case .production:
            cost = 12
        default:
            cost = 4
        }

        return BCryptConfig(cost: cost)
    }
}

extension XCTestCase {
    open func invertedExpectation(description: String) -> XCTestExpectation {
        let result = expectation(description: description)
        
#if os(macOS) || os(iOS) || os(watchOS) || os(tvOS)
        result.isInverted = true
#endif
        return result
    }
    
    open func countedExpectation(expecting: Int, description: String) -> XCTestExpectation {
        let result = expectation(description: description)
        
#if os(macOS) || os(iOS) || os(watchOS) || os(tvOS)
        result.expectedFulfillmentCount = expecting
        result.assertForOverFulfill = true
#endif
        return result
    }
}
<|MERGE_RESOLUTION|>--- conflicted
+++ resolved
@@ -38,13 +38,8 @@
 }
 
 
-<<<<<<< HEAD
-struct ConfigurableLog: Log {
+struct ConfigurableLog: Log, Service {
     var myConfig: String
-=======
-class ConfigurableLog: Log, Service {
-    let myConfig: String
->>>>>>> 807ac871
     
     init(config: String) {
         self.myConfig = config
